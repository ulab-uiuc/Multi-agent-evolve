--- conflicted
+++ resolved
@@ -904,13 +904,8 @@
         top_p: float = 0.95,
         stream: bool = True,
         boxed_retry: bool = False,
-<<<<<<< HEAD
         judge_with_actor: bool = False,
         train_judge: bool = False,
-=======
-        use_self_judge: bool = False,
-        self_judge_batch_size: int = 8,  # 新增批量处理大小
->>>>>>> 7d7f7786
         **kwargs
     ):
         self.tokenizer = tokenizer
@@ -928,7 +923,6 @@
         self.top_p = top_p
         self.stream = stream
         self.boxed_retry = boxed_retry
-<<<<<<< HEAD
         self.judge_with_actor = judge_with_actor
         self.train_judge = train_judge
 
@@ -961,219 +955,6 @@
 - Is the reasoning clear and logical?
 - Analyze any strengths and weaknesses
 - Determine what score is most appropriate
-=======
-        self.use_self_judge = use_self_judge
-        self.self_judge_batch_size = self_judge_batch_size
-        
-        # Initialize the external LLM client (only if not using self-judge)
-        if not self.use_self_judge:
-            self.client = OpenAI(
-                base_url="https://integrate.api.nvidia.com/v1",
-                api_key="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"
-            )
-        
-    def _generate_llm_response(self, prompt: str) -> float:
-        """Call the external LLM for evaluation."""
-        try:
-            completion = self.client.chat.completions.create(
-                model=self.model_name,
-                messages=[{"role": "user", "content": prompt}],
-                temperature=self.temperature,
-                top_p=self.top_p,
-                max_tokens=self.max_tokens,
-                stream=self.stream
-            )
-            
-            if self.stream:
-                result = ""
-                for chunk in completion:
-                    if chunk.choices[0].delta.content is not None:
-                        result += chunk.choices[0].delta.content
-                
-                # Extract score from result
-                result = result.strip()
-                print(f"LLM Response: {result}")  # Debugging output
-                
-                # Try to extract score from <score></score> tags
-                import re
-                score_match = re.search(r'<score>(\d+)</score>', result, re.IGNORECASE)
-                if score_match:
-                    score = int(score_match.group(1))
-                    # Convert from 1-10 scale to 0-1 scale
-                    score = (score - 1) / 9.0  # Maps 1->0, 10->1
-                    return min(1.0, max(0.0, score))
-                else:
-                    # Fallback: try to extract any number between 1-10
-                    fallback_match = re.search(r'(\d+)', result)
-                    if fallback_match:
-                        score = int(fallback_match.group(1))
-                        if 1 <= score <= 10:
-                            score = (score - 1) / 9.0
-                            return min(1.0, max(0.0, score))
-                    return 0.0
-            else:
-                result = completion.choices[0].message.content.strip()
-                print(f"LLM Response: {result}")  # Debugging output
-                
-                # Try to extract score from <score></score> tags
-                import re
-                score_match = re.search(r'<score>(\d+)</score>', result, re.IGNORECASE)
-                if score_match:
-                    score = int(score_match.group(1))
-                    # Convert from 1-10 scale to 0-1 scale
-                    score = (score - 1) / 9.0  # Maps 1->0, 10->1
-                    return min(1.0, max(0.0, score))
-                else:
-                    # Fallback: try to extract any number between 1-10
-                    fallback_match = re.search(r'(\d+)', result)
-                    if fallback_match:
-                        score = int(fallback_match.group(1))
-                        if 1 <= score <= 10:
-                            score = (score - 1) / 9.0
-                            return min(1.0, max(0.0, score))
-                    return 0.0
-        except Exception as e:
-            print(f"Error in LLM response generation: {e}")
-            return 0.0
-
-    def _generate_self_judge_responses_batch(self, prompts: List[str], rollout_actor_wg, batch_size: int = 8) -> List[float]:
-        """Use the actor model itself for self-evaluation in batches for efficiency."""
-        if rollout_actor_wg is None:
-            print("Warning: rollout_actor_wg is None, falling back to 0.5 scores")
-            return [0.5] * len(prompts)
-        
-        if not prompts:
-            return []
-        
-        try:
-            # Create prompts dict for all evaluation requests
-            prompts_dicts = []
-            for i, prompt in enumerate(prompts):
-                prompts_dicts.append({
-                    'prompt': [{'role': 'user', 'content': prompt}],
-                    'uid': str(uuid.uuid4()),
-                    'eval_idx': i,  # Track original position
-                })
-            
-            # Create temporary parquet file
-            temp_file = f'{self.output_path}/temp_self_judge_batch.parquet'
-            pd.DataFrame(prompts_dicts).to_parquet(temp_file)
-            
-            # Create dataset for self-judging
-            temp_data = RLHFDataset(
-                parquet_files=temp_file,
-                tokenizer=self.tokenizer,
-                prompt_key='prompt',
-                max_prompt_length=self.max_prompt_length,
-                filter_prompts=True,
-                return_raw_chat=False,
-                truncation='error'
-            )
-            
-            # Clean up temp file
-            if os.path.exists(temp_file):
-                os.remove(temp_file)
-            
-            # Process in batches
-            all_scores = [0.5] * len(prompts)  # Initialize with default scores
-            
-            for batch_start in range(0, len(temp_data), batch_size):
-                batch_end = min(batch_start + batch_size, len(temp_data))
-                batch_indices = list(range(batch_start, batch_end))
-                
-                # Create subset sampler
-                batch_sampler = torch.utils.data.SubsetRandomSampler(batch_indices)
-                dataloader = torch.utils.data.DataLoader(
-                    dataset=temp_data,
-                    batch_size=batch_end - batch_start,
-                    drop_last=False,
-                    shuffle=False,
-                    collate_fn=collate_fn,
-                    sampler=batch_sampler,
-                )
-                
-                # Generate responses for this batch
-                data = next(iter(dataloader))
-                batch = DataProto.from_single_dict(data)
-                gen_batch = batch.pop(['input_ids', 'attention_mask', 'position_ids'])
-                gen_batch.meta_info = {
-                    'eos_token_id': self.tokenizer.eos_token_id,
-                    'pad_token_id': self.tokenizer.pad_token_id,
-                    'recompute_log_prob': False,
-                    'do_sample': True,
-                    'validate': True,
-                    'temperature': self.temperature,
-                    'max_new_tokens': self.max_tokens,
-                    'top_p': self.top_p,
-                }
-                
-                # Pad and generate
-                gen_batch_padded, pad_size = pad_dataproto_to_divisor(gen_batch, rollout_actor_wg.world_size)
-                output_gen_batch_padded = rollout_actor_wg.generate_sequences(gen_batch_padded)
-                output_gen_batch = unpad_dataproto(output_gen_batch_padded, pad_size=pad_size)
-                
-                # Process generated responses
-                batch = batch.union(output_gen_batch)
-                for b in batch:
-                    response_text = self.tokenizer.decode(b.batch['responses'], skip_special_tokens=True)
-                    eval_idx = b.non_tensor_batch['eval_idx']
-                    
-                    print(f"Self-Judge Response {eval_idx}: {response_text}")  # Debugging output
-                    
-                    # Extract score from response
-                    score_match = re.search(r'<score>(\d+)</score>', response_text, re.IGNORECASE)
-                    if score_match:
-                        score = int(score_match.group(1))
-                        # Convert from 1-10 scale to 0-1 scale
-                        score = (score - 1) / 9.0  # Maps 1->0, 10->1
-                        all_scores[eval_idx] = min(1.0, max(0.0, score))
-                    else:
-                        # Fallback: try to extract any number between 1-10
-                        fallback_match = re.search(r'(\d+)', response_text)
-                        if fallback_match:
-                            score = int(fallback_match.group(1))
-                            if 1 <= score <= 10:
-                                score = (score - 1) / 9.0
-                                all_scores[eval_idx] = min(1.0, max(0.0, score))
-            
-            return all_scores
-                    
-        except Exception as e:
-            print(f"Error in batch self-judge response generation: {e}")
-            return [0.5] * len(prompts)
-
-    def _generate_self_judge_response(self, prompt: str, rollout_actor_wg) -> float:
-        """Single prompt self-evaluation (fallback method)."""
-        results = self._generate_self_judge_responses_batch([prompt], rollout_actor_wg, batch_size=1)
-        return results[0] if results else 0.5
-
-    def _get_evaluation_score(self, prompt: str, rollout_actor_wg=None) -> float:
-        """Get evaluation score using either external LLM or self-judge."""
-        if self.use_self_judge:
-            return self._generate_self_judge_response(prompt, rollout_actor_wg)
-        else:
-            return self._generate_llm_response(prompt)
-    
-    def _get_evaluation_scores_batch(self, prompts: List[str], rollout_actor_wg=None, batch_size: int = 8) -> List[float]:
-        """Get evaluation scores in batch for efficiency."""
-        if self.use_self_judge:
-            return self._generate_self_judge_responses_batch(prompts, rollout_actor_wg, batch_size)
-        else:
-            # For external LLM, we still call individually (could be optimized if API supports batch)
-            return [self._generate_llm_response(prompt) for prompt in prompts]
-
-    def _generate_prompt_for_gen(self, data_dict: Dict) -> str:
-        """Generate the LLM as judge prompt for evaluating the question genration quality."""
-        def extract_question(text):
-            pattern = r'<question>(.*?)</question>'
-            matches = re.findall(pattern, text, re.DOTALL)
-            return matches
-        question = extract_question(data_dict.get('generation', '').split("[Your designed task]")[-1])
-        if question != []:
-            question = question[-1].strip()
-        else:
-            question = "This is not a valid question."
->>>>>>> 7d7f7786
 
 [Write your detailed analysis here]
 </think>
@@ -1552,23 +1333,6 @@
             responses_by_uid = defaultdict(list)
             for response in batched_responses:
                 responses_by_uid[response['uid']].append(response)
-<<<<<<< HEAD
-=======
-            
-            # Prepare all evaluation prompts for batch processing
-            all_eval_prompts = []
-            uid_to_eval_indices = {}  # Track which prompts belong to which UID
-            
-            for data_dict in data_dicts:
-                uid = data_dict['uid']
-                if uid in responses_by_uid:
-                    start_idx = len(all_eval_prompts)
-                    for response_data in responses_by_uid[uid]:
-                        # Create evaluation prompt
-                        eval_prompt = f"""Please evaluate the following solution to a question/problem.
-
-Question/Problem: {response_data['question']}
->>>>>>> 7d7f7786
 
             if self.judge_with_actor:
                 # Build evaluation prompts (one per generated answer)
@@ -1709,31 +1473,6 @@
                         if problem_type.startswith("together"):
                             avg_gen_scores.append(0.5)
                         
-<<<<<<< HEAD
-=======
-                        all_eval_prompts.append(eval_prompt)
-                    
-                    end_idx = len(all_eval_prompts)
-                    uid_to_eval_indices[uid] = (start_idx, end_idx)
-            
-            # Evaluate all prompts in batch
-            if all_eval_prompts:
-                all_eval_scores = self._get_evaluation_scores_batch(all_eval_prompts, rollout_actor_wg, self.self_judge_batch_size)
-            else:
-                all_eval_scores = []
-            
-            # Calculate average scores for each question
-            for data_dict in data_dicts:
-                uid = data_dict['uid']
-                if uid in uid_to_eval_indices:
-                    start_idx, end_idx = uid_to_eval_indices[uid]
-                    scores = all_eval_scores[start_idx:end_idx]
-                    avg_score = np.mean(scores) if scores else 0.5
-                    solver_avg_scores.append(avg_score)
-                else:
-                    solver_avg_scores.append(0.5)  # Default if no responses generated
-                    
->>>>>>> 7d7f7786
         except Exception as e:
             print(f"Error in solver score computation: {e}")
             avg_pred_scores = [0.5] * len(data_dicts)  # Fallback to neutral scores
@@ -1982,12 +1721,6 @@
             for i, data_dict in enumerate(data_dicts):
                 valid_response_length = data_dict['valid_response_length']
                 
-<<<<<<< HEAD
-=======
-                # Get LLM judge score for the actual generation (from batch result)
-                external_llm_score = external_llm_scores[i]
-                
->>>>>>> 7d7f7786
                 # Compute combined score: LLM judge + difficulty (1 - solver average)
                 difficulty_score = 1 - solver_avg_scores[i]
                 final_score = 0.5 * llm_scores[i] + 0.5 * difficulty_score
@@ -2040,12 +1773,6 @@
             for i, data_dict in enumerate(data_dicts):
                 valid_response_length = data_dict['valid_response_length']
                 
-<<<<<<< HEAD
-=======
-                # Get LLM judge score from batch result
-                llm_score = llm_scores[i]
-                
->>>>>>> 7d7f7786
                 if self.split == 'train':
                     if llm_scores[i] > 0.5:  # Consider scores > 0.5 as correct
                         reward_tensor[i, valid_response_length - 1] = llm_scores[i]
