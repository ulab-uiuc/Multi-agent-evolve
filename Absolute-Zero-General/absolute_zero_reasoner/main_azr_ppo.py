--- conflicted
+++ resolved
@@ -156,12 +156,8 @@
             top_p=getattr(config.reward_fn, 'top_p', 0.95),
             stream=getattr(config.reward_fn, 'stream', True),
             boxed_retry=config.reward_fn.boxed_retry,
-<<<<<<< HEAD
             judge_with_actor=config.reward_fn.judge_with_actor,
             # judge_with_actor only available for infering question and answer score together
-=======
-            use_self_judge=getattr(config.azr, 'self_judge', True),
->>>>>>> 7d7f7786
         )
 
         # For validation, use BenchmarkEvaluationRewardManager instead
@@ -171,13 +167,9 @@
             temperature=getattr(config.reward_fn, 'temperature', 0.0),
             max_tokens=getattr(config.reward_fn, 'max_tokens', 500),
             top_p=getattr(config.reward_fn, 'top_p', 0.95),
-<<<<<<< HEAD
             stream=getattr(config.reward_fn, 'stream', True),
             boxed_retry=config.reward_fn.boxed_retry,
             # maybe judge_with_actor as well?
-=======
-            stream=getattr(config.reward_fn, 'stream', False),
->>>>>>> 7d7f7786
         )
     else:
         # Use CodeIORewardManager for code tasks (default behavior)
